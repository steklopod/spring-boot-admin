--- conflicted
+++ resolved
@@ -1,6 +1,4 @@
 <?xml version="1.0" encoding="UTF-8"?>
-<<<<<<< HEAD
-=======
 <!--
   ~ Copyright 2014-2018 the original author or authors.
   ~
@@ -17,7 +15,6 @@
   ~ limitations under the License.
   -->
 
->>>>>>> 83ae98c6
 <project xmlns="http://maven.apache.org/POM/4.0.0" xmlns:xsi="http://www.w3.org/2001/XMLSchema-instance"
          xsi:schemaLocation="http://maven.apache.org/POM/4.0.0 http://maven.apache.org/xsd/maven-4.0.0.xsd">
     <modelVersion>4.0.0</modelVersion>
@@ -26,20 +23,10 @@
     <description>Spring Boot Admin Server UI</description>
     <parent>
         <groupId>de.codecentric</groupId>
-<<<<<<< HEAD
         <artifactId>spring-boot-admin-build</artifactId>
         <version>${revision}</version>
         <relativePath>../spring-boot-admin-build</relativePath>
     </parent>
-    <properties>
-        <maven.javadoc.skip>true</maven.javadoc.skip>
-    </properties>
-=======
-        <artifactId>spring-boot-admin</artifactId>
-        <version>2.0.0-SNAPSHOT</version>
-        <relativePath>..</relativePath>
-    </parent>
-    <artifactId>spring-boot-admin-server-ui</artifactId>
     <dependencies>
         <dependency>
             <groupId>de.codecentric</groupId>
@@ -61,7 +48,6 @@
             <optional>true</optional>
         </dependency>
     </dependencies>
->>>>>>> 83ae98c6
     <build>
         <plugins>
             <plugin>
@@ -69,52 +55,30 @@
                 <artifactId>exec-maven-plugin</artifactId>
                 <executions>
                     <execution>
-<<<<<<< HEAD
-                        <id>yarn-install</id>
-=======
                         <id>npm-install</id>
->>>>>>> 83ae98c6
                         <phase>validate</phase>
                         <goals>
                             <goal>exec</goal>
                         </goals>
                         <configuration>
-<<<<<<< HEAD
-                            <executable>yarn</executable>
-=======
                             <executable>npm</executable>
->>>>>>> 83ae98c6
                             <arguments>
                                 <argument>install</argument>
                             </arguments>
                         </configuration>
                     </execution>
                     <execution>
-<<<<<<< HEAD
-                        <id>yarn-build</id>
-=======
                         <id>npm-build</id>
->>>>>>> 83ae98c6
                         <phase>generate-resources</phase>
                         <goals>
                             <goal>exec</goal>
                         </goals>
                         <configuration>
-<<<<<<< HEAD
-                            <executable>yarn</executable>
-=======
                             <executable>npm</executable>
->>>>>>> 83ae98c6
                             <arguments>
                                 <argument>run</argument>
                                 <argument>build</argument>
                             </arguments>
-<<<<<<< HEAD
-                        </configuration>
-                    </execution>
-                    <execution>
-                        <id>yarn-test</id>
-=======
                             <environmentVariables>
                                 <PROJECT_VERSION>${project.version}</PROJECT_VERSION>
                             </environmentVariables>
@@ -122,17 +86,12 @@
                     </execution>
                     <execution>
                         <id>npm-test</id>
->>>>>>> 83ae98c6
                         <phase>test</phase>
                         <goals>
                             <goal>exec</goal>
                         </goals>
                         <configuration>
-<<<<<<< HEAD
-                            <executable>yarn</executable>
-=======
                             <executable>npm</executable>
->>>>>>> 83ae98c6
                             <arguments>
                                 <argument>run</argument>
                                 <argument>test</argument>
@@ -152,28 +111,19 @@
                         <nonFilteredFileExtension>eot</nonFilteredFileExtension>
                         <nonFilteredFileExtension>swf</nonFilteredFileExtension>
                         <nonFilteredFileExtension>ico</nonFilteredFileExtension>
-<<<<<<< HEAD
-=======
                         <nonFilteredFileExtension>png</nonFilteredFileExtension>
->>>>>>> 83ae98c6
                     </nonFilteredFileExtensions>
                 </configuration>
             </plugin>
         </plugins>
         <resources>
             <resource>
-<<<<<<< HEAD
-                <directory>target/dist</directory>
-                <targetPath>META-INF/spring-boot-admin-server-ui</targetPath>
-                <filtering>true</filtering>
-=======
                 <directory>src/main/resources</directory>
             </resource>
             <resource>
                 <directory>target/dist</directory>
                 <targetPath>META-INF/spring-boot-admin-server-ui</targetPath>
                 <filtering>false</filtering>
->>>>>>> 83ae98c6
             </resource>
         </resources>
     </build>
