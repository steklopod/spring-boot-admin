<?xml version="1.0" encoding="UTF-8"?>
<!--
  ~ Copyright 2014-2018 the original author or authors.
  ~
  ~ Licensed under the Apache License, Version 2.0 (the "License");
  ~ you may not use this file except in compliance with the License.
  ~ You may obtain a copy of the License at
  ~
  ~     http://www.apache.org/licenses/LICENSE-2.0
  ~
  ~ Unless required by applicable law or agreed to in writing, software
  ~ distributed under the License is distributed on an "AS IS" BASIS,
  ~ WITHOUT WARRANTIES OR CONDITIONS OF ANY KIND, either express or implied.
  ~ See the License for the specific language governing permissions and
  ~ limitations under the License.
  -->

<project xmlns="http://maven.apache.org/POM/4.0.0" xmlns:xsi="http://www.w3.org/2001/XMLSchema-instance"
         xsi:schemaLocation="http://maven.apache.org/POM/4.0.0 http://maven.apache.org/xsd/maven-4.0.0.xsd">
    <modelVersion>4.0.0</modelVersion>
    <parent>
<<<<<<< HEAD
        <groupId>de.codecentric</groupId>
        <artifactId>spring-boot-admin</artifactId>
        <version>2.0.0-SNAPSHOT</version>
        <relativePath>..</relativePath>
=======
      <groupId>de.codecentric</groupId>
      <artifactId>spring-boot-admin</artifactId>
      <version>1.5.7-SNAPSHOT</version>
      <relativePath>..</relativePath>
>>>>>>> 37ec7d22
    </parent>
    <artifactId>spring-boot-admin-server-ui</artifactId>
    <dependencies>
        <dependency>
            <groupId>de.codecentric</groupId>
            <artifactId>spring-boot-admin-server</artifactId>
        </dependency>
        <dependency>
            <groupId>org.springframework.boot</groupId>
            <artifactId>spring-boot-starter-web</artifactId>
            <optional>true</optional>
        </dependency>
    </dependencies>
    <build>
        <plugins>
            <plugin>
                <groupId>org.codehaus.mojo</groupId>
                <artifactId>exec-maven-plugin</artifactId>
                <executions>
                    <execution>
                        <id>npm-install</id>
                        <phase>validate</phase>
                        <goals>
                            <goal>exec</goal>
                        </goals>
                        <configuration>
                            <executable>npm</executable>
                            <arguments>
                                <argument>install</argument>
                            </arguments>
                        </configuration>
                    </execution>
                    <execution>
                        <id>npm-build</id>
                        <phase>generate-resources</phase>
                        <goals>
                            <goal>exec</goal>
                        </goals>
                        <configuration>
                            <executable>npm</executable>
                            <arguments>
                                <argument>run</argument>
                                <argument>build</argument>
                            </arguments>
                        </configuration>
                    </execution>
                    <execution>
                        <id>npm-test</id>
                        <phase>test</phase>
                        <goals>
                            <goal>exec</goal>
                        </goals>
                        <configuration>
                            <executable>npm</executable>
                            <arguments>
                                <argument>run</argument>
                                <argument>test</argument>
                            </arguments>
                        </configuration>
                    </execution>
                </executions>
            </plugin>
            <plugin>
                <groupId>org.apache.maven.plugins</groupId>
                <artifactId>maven-resources-plugin</artifactId>
                <configuration>
                    <nonFilteredFileExtensions>
                        <nonFilteredFileExtension>woff</nonFilteredFileExtension>
                        <nonFilteredFileExtension>ttf</nonFilteredFileExtension>
                        <nonFilteredFileExtension>woff2</nonFilteredFileExtension>
                        <nonFilteredFileExtension>eot</nonFilteredFileExtension>
                        <nonFilteredFileExtension>swf</nonFilteredFileExtension>
                        <nonFilteredFileExtension>ico</nonFilteredFileExtension>
                        <nonFilteredFileExtension>png</nonFilteredFileExtension>
                    </nonFilteredFileExtensions>
                </configuration>
            </plugin>
        </plugins>
        <resources>
            <resource>
                <directory>src/main/resources</directory>
            </resource>
            <resource>
                <directory>target/dist</directory>
                <targetPath>META-INF/spring-boot-admin-server-ui</targetPath>
                <filtering>false</filtering>
            </resource>
        </resources>
    </build>
</project><|MERGE_RESOLUTION|>--- conflicted
+++ resolved
@@ -19,17 +19,10 @@
          xsi:schemaLocation="http://maven.apache.org/POM/4.0.0 http://maven.apache.org/xsd/maven-4.0.0.xsd">
     <modelVersion>4.0.0</modelVersion>
     <parent>
-<<<<<<< HEAD
         <groupId>de.codecentric</groupId>
         <artifactId>spring-boot-admin</artifactId>
         <version>2.0.0-SNAPSHOT</version>
         <relativePath>..</relativePath>
-=======
-      <groupId>de.codecentric</groupId>
-      <artifactId>spring-boot-admin</artifactId>
-      <version>1.5.7-SNAPSHOT</version>
-      <relativePath>..</relativePath>
->>>>>>> 37ec7d22
     </parent>
     <artifactId>spring-boot-admin-server-ui</artifactId>
     <dependencies>
