--- conflicted
+++ resolved
@@ -16,72 +16,22 @@
   -->
 
 <project xmlns="http://maven.apache.org/POM/4.0.0" xmlns:xsi="http://www.w3.org/2001/XMLSchema-instance"
-<<<<<<< HEAD
-	xsi:schemaLocation="http://maven.apache.org/POM/4.0.0 http://maven.apache.org/xsd/maven-4.0.0.xsd">
-	<modelVersion>4.0.0</modelVersion>
-	<artifactId>spring-boot-admin-sample-consul</artifactId>
-	<name>Spring Boot Admin Sample Consul</name>
-	<description>Spring Boot Admin Sample using Consul</description>
-	<parent>
-		<groupId>de.codecentric</groupId>
-		<artifactId>spring-boot-admin-samples</artifactId>
-		<version>${revision}</version>
-		<relativePath>..</relativePath>
-	</parent>
-	<dependencies>
-		<dependency>
-			<groupId>de.codecentric</groupId>
-			<artifactId>spring-boot-admin-starter-server</artifactId>
-		</dependency>
-		<dependency>
-			<groupId>org.springframework.cloud</groupId>
-			<artifactId>spring-cloud-starter-consul-discovery</artifactId>
-		</dependency>
-		<dependency>
-			<groupId>org.jolokia</groupId>
-			<artifactId>jolokia-core</artifactId>
-		</dependency>
-	</dependencies>
-	<build>
-		<finalName>${project.artifactId}</finalName>
-		<plugins>
-			<plugin>
-				<groupId>org.springframework.boot</groupId>
-				<artifactId>spring-boot-maven-plugin</artifactId>
-				<executions>
-					<execution>
-						<goals>
-							<goal>repackage</goal>
-							<goal>build-info</goal>
-						</goals>
-					</execution>
-				</executions>
-				<configuration>
-					<mainClass>de.codecentric.boot.admin.SpringBootAdminApplication</mainClass>
-					<addResources>false</addResources>
-				</configuration>
-			</plugin>
-		</plugins>
-	</build>
-=======
          xsi:schemaLocation="http://maven.apache.org/POM/4.0.0 http://maven.apache.org/xsd/maven-4.0.0.xsd">
     <modelVersion>4.0.0</modelVersion>
+    <artifactId>spring-boot-admin-sample-consul</artifactId>
+    <name>Spring Boot Admin Sample Consul</name>
+    <description>Spring Boot Admin Sample using Consul</description>
     <parent>
         <groupId>de.codecentric</groupId>
         <artifactId>spring-boot-admin-samples</artifactId>
-        <version>2.0.0-SNAPSHOT</version>
+        <version>${revision}</version>
         <relativePath>..</relativePath>
     </parent>
-    <artifactId>spring-boot-admin-sample-consul</artifactId>
     <dependencies>
         <dependency>
             <groupId>de.codecentric</groupId>
-            <artifactId>spring-boot-admin-server</artifactId>
+            <artifactId>spring-boot-admin-starter-server</artifactId>
         </dependency>
-        <!--dependency>
-            <groupId>de.codecentric</groupId>
-            <artifactId>spring-boot-admin-server-ui</artifactId>
-        </dependency-->
         <dependency>
             <groupId>org.springframework.cloud</groupId>
             <artifactId>spring-cloud-starter-consul-discovery</artifactId>
@@ -117,5 +67,4 @@
             </plugin>
         </plugins>
     </build>
->>>>>>> 83ae98c6
 </project>